--- conflicted
+++ resolved
@@ -189,11 +189,7 @@
 
         private void HandleBack_Clicked(object? sender, EventArgs e) => _ff?.GoBack();
 
-<<<<<<< HEAD
-        private void HandleItem_Tapped(object sender, SelectionChangedEventArgs e)
-=======
-        private void HandleItem_Tapped(object? sender, ItemTappedEventArgs e)
->>>>>>> 784d9102
+        private void HandleItem_Tapped(object? sender, SelectionChangedEventArgs e)
         {
             if (e.CurrentSelection.FirstOrDefault() is FloorFacility newFacility && _ff != null)
             {
