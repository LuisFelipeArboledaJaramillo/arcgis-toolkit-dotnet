﻿// /*******************************************************************************
//  * Copyright 2012-2018 Esri
//  *
//  *  Licensed under the Apache License, Version 2.0 (the "License");
//  *  you may not use this file except in compliance with the License.
//  *  You may obtain a copy of the License at
//  *
//  *  http://www.apache.org/licenses/LICENSE-2.0
//  *
//  *   Unless required by applicable law or agreed to in writing, software
//  *   distributed under the License is distributed on an "AS IS" BASIS,
//  *   WITHOUT WARRANTIES OR CONDITIONS OF ANY KIND, either express or implied.
//  *   See the License for the specific language governing permissions and
//  *   limitations under the License.
//  ******************************************************************************/

using Esri.ArcGISRuntime.Mapping.Floor;
using Microsoft.Maui.Controls.PlatformConfiguration.iOSSpecific;
using ListView = Microsoft.Maui.Controls.ListView;
using SearchBar = Microsoft.Maui.Controls.SearchBar;

namespace Esri.ArcGISRuntime.Toolkit.Maui
{
    internal class FloorFilterBrowseSitesPage : ContentPage
    {
        private Label _browseLabel;
        private Label _noResultLabel;
        private Button _closeButton;
        private SearchBar _searchBar;
        private CollectionView _unfilteredListView;
        private CollectionView _filteredListView;
        private Button _allSitesButton;
        private IList<FloorSite>? _itemsSource;

        private FloorFilter? _ff;

        public FloorFilterBrowseSitesPage(FloorFilter ff)
        {
            On<Microsoft.Maui.Controls.PlatformConfiguration.iOS>().SetUseSafeArea(true);
            _ff = ff;

            this.SetAppThemeColor(ContentPage.BackgroundColorProperty, Color.FromArgb("#fff"), Color.FromArgb("#353535"));

            Grid parentGrid = new Grid();
            parentGrid.SetAppThemeColor(Grid.BackgroundColorProperty, Color.FromArgb("#fff"), Color.FromArgb("#353535"));
            parentGrid.RowDefinitions.Add(new RowDefinition { Height = GridLength.Auto }); // Browse label, close button
            parentGrid.RowDefinitions.Add(new RowDefinition { Height = GridLength.Auto }); // Search bar
            parentGrid.RowDefinitions.Add(new RowDefinition { Height = GridLength.Star }); // list views
            parentGrid.RowDefinitions.Add(new RowDefinition { Height = GridLength.Auto }); // "all" button

            parentGrid.ColumnDefinitions.Add(new ColumnDefinition { Width = GridLength.Star }); // Browse label
            parentGrid.ColumnDefinitions.Add(new ColumnDefinition { Width = GridLength.Auto }); // Close button

            _browseLabel = new Label
            {
                Text = ff.BrowseSitesLabel,
                VerticalTextAlignment = TextAlignment.Center,
                FontAttributes = FontAttributes.Bold,
                FontSize = 16,
                Margin = new Thickness(8, 2),
            };
            _browseLabel.SetAppThemeColor(Label.TextColorProperty, Color.FromArgb("#6e6e6e"), Color.FromArgb("#fff"));

            Grid.SetRow(_browseLabel, 0);

            _closeButton = new Button
            {
                Text = IconFont.X,
                FontFamily = "calcite-ui-icons-24",
                WidthRequest = 32,
                HeightRequest = 32,
                CornerRadius = 16,
                Padding = new Thickness(0),
                Margin = new Thickness(8),
            };
            _closeButton.SetAppThemeColor(Button.BackgroundColorProperty, Color.FromArgb("#f3f3f3"), Color.FromArgb("#2b2b2b"));
            _closeButton.SetAppThemeColor(Button.TextColorProperty, Color.FromRgb(0, 122, 194), Color.FromRgb(0, 154, 242));

            _noResultLabel = new Label
            {
                Text = ff.NoResultsMessage,
                HorizontalTextAlignment = TextAlignment.Center,
                VerticalTextAlignment = TextAlignment.Center,
                Margin = new Thickness(16),
            };

            _noResultLabel.SetAppThemeColor(Label.TextColorProperty, Color.FromRgb(0, 122, 194), Color.FromRgb(0, 154, 242));

            Grid.SetRow(_noResultLabel, 2);
            Grid.SetColumnSpan(_noResultLabel, 2);

            Grid.SetRow(_closeButton, 0);
            Grid.SetColumn(_closeButton, 1);

            _searchBar = new SearchBar { Placeholder = ff.SearchPlaceholder, Margin = new Thickness(0) };
            _searchBar.SetAppThemeColor(SearchBar.BackgroundColorProperty, Color.FromArgb("#F8F8F8"), Color.FromArgb("#353535"));
            Grid.SetRow(_searchBar, 1);
            Grid.SetColumnSpan(_searchBar, 2);

            _itemsSource = ff.AllSites;
            _noResultLabel.IsVisible = !(_itemsSource?.Any() ?? false);
            _unfilteredListView = new CollectionView
            {
                ItemsSource = _itemsSource,
                ItemTemplate = ff.SiteDataTemplate,
                //SelectedItem = _ff.SelectedSite, // Prevents navigation to that site
                IsVisible = !_noResultLabel.IsVisible,
                SelectionMode = SelectionMode.Single
            };

            Grid.SetRow(_unfilteredListView, 2);
            Grid.SetColumnSpan(_unfilteredListView, 2);

            _filteredListView = new CollectionView { ItemTemplate = ff.SiteDataTemplate, IsVisible = false, SelectionMode = SelectionMode.Single };
            Grid.SetRow(_filteredListView, 2);
            Grid.SetColumnSpan(_filteredListView, 2);

            _allSitesButton = new Button
            {
                Text = ff.AllFacilitiesLabel,
                IsVisible = (ff.AllSites?.Count() ?? 0) > 1,
                TextColor = Color.FromRgb(255, 255, 255),
                CornerRadius = 4,
                Margin = 8,
            };
            _allSitesButton.SetAppThemeColor(Button.BackgroundColorProperty, Color.FromRgb(0, 122, 194), Color.FromRgb(0, 154, 242));
            Grid.SetRow(_allSitesButton, 3);
            Grid.SetColumnSpan(_allSitesButton, 2);

            parentGrid.Children.Add(_browseLabel);
            parentGrid.Children.Add(_closeButton);
            parentGrid.Children.Add(_searchBar);
            parentGrid.Children.Add(_noResultLabel);
            parentGrid.Children.Add(_unfilteredListView);
            parentGrid.Children.Add(_filteredListView);
            parentGrid.Children.Add(_allSitesButton);

            _closeButton.Clicked += HandleClose_Clicked;
            _searchBar.TextChanged += HandleSearchText_Changed;
            _allSitesButton.Clicked += HandleAllSites_Clicked;
            _filteredListView.SelectionChanged += HandleListItem_Tapped;
            _unfilteredListView.SelectionChanged += HandleListItem_Tapped;

            Content = parentGrid;
        }

<<<<<<< HEAD
        private void HandleListItem_Tapped(object sender, SelectionChangedEventArgs e)
=======
        private void HandleListItem_Tapped(object? sender, ItemTappedEventArgs e)
>>>>>>> 784d9102
        {
            if (_ff == null || !e.CurrentSelection.Any())
            {
                return;
            }

            _ff.SelectedSite = e.CurrentSelection.FirstOrDefault() as FloorSite;
            if ((_ff.SelectedSite?.Facilities?.Count() ?? 0) > 1)
            {
                _ff.NavigateForward(new FloorFilterBrowseFacilitiesPage(_ff, false, true));
            }
            else
            {
                _ff.CloseBrowsing();
            }
            _unfilteredListView.SelectedItem = null;
            _filteredListView.SelectedItem = null;
        }

        private void HandleAllSites_Clicked(object? sender, EventArgs e) => _ff?.NavigateForward(new FloorFilterBrowseFacilitiesPage(_ff, true, true));

        private void HandleSearchText_Changed(object? sender, TextChangedEventArgs e)
        {
            if (!string.IsNullOrWhiteSpace(_searchBar.Text))
            {
                var simplified = _searchBar.Text.ToLower();
                var results = _ff?.AllSites?.Where(site => site.Name.ToLower().Contains(simplified));

                _filteredListView.ItemsSource = results;

                if (_ff?.SelectedSite != null && results.Contains(_ff.SelectedSite))
                {
                    _filteredListView.SelectedItem = _ff.SelectedSite;
                }

                _unfilteredListView.IsVisible = false;
                _filteredListView.IsVisible = results.Any();
                _noResultLabel.IsVisible = !(results?.Any() ?? false);
            }
            else
            {
                _filteredListView.ItemsSource = null;
                _filteredListView.IsVisible = false;
                _unfilteredListView.IsVisible = _itemsSource.Any();
                _noResultLabel.IsVisible = !_itemsSource.Any();
            }
        }

        private void HandleClose_Clicked(object? sender, EventArgs e) => _ff?.CloseBrowsing();
    }
}<|MERGE_RESOLUTION|>--- conflicted
+++ resolved
@@ -144,11 +144,7 @@
             Content = parentGrid;
         }
 
-<<<<<<< HEAD
-        private void HandleListItem_Tapped(object sender, SelectionChangedEventArgs e)
-=======
-        private void HandleListItem_Tapped(object? sender, ItemTappedEventArgs e)
->>>>>>> 784d9102
+        private void HandleListItem_Tapped(object? sender, SelectionChangedEventArgs e)
         {
             if (_ff == null || !e.CurrentSelection.Any())
             {
