--- conflicted
+++ resolved
@@ -227,11 +227,7 @@
             _identifyLayersCts?.Cancel();
         }
 
-<<<<<<< HEAD
-        private void OnStartingPointSelected(object sender, SelectionChangedEventArgs e) => _controller.SelectedStartingPoint = e.CurrentSelection.FirstOrDefault() as StartingPointModel;
-=======
-        private void OnStartingPointSelected(object? sender, SelectedItemChangedEventArgs e) => _controller.SelectedStartingPoint = e.SelectedItem as StartingPointModel;
->>>>>>> 784d9102
+        private void OnStartingPointSelected(object? sender, SelectionChangedEventArgs e) => _controller.SelectedStartingPoint = e.CurrentSelection.FirstOrDefault() as StartingPointModel;
 
         private void OnTraceTypeSelected(object? sender, EventArgs e)
         {
