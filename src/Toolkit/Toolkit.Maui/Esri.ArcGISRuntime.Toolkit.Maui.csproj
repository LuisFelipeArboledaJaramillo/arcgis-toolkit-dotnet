﻿<Project Sdk="Microsoft.NET.Sdk">

    <PropertyGroup>
<<<<<<< HEAD
        <TargetFrameworks>net6.0;$(NetAndroidTargetFramework);$(NetiOSTargetFramework)</TargetFrameworks>
		<Description>ArcGIS Runtime controls and utilities for .NET MAUI apps including .NET for Android, .NET for iOS, .NET for macOS, or Windows UI 3 (WinUI 3)</Description>
		<PackageTags>ArcGIS Cartography Geo Geographic Geography Geolocation Geospatial GIS Latitude Location Longitude Map Mapping Maps Places Spatial 3D WinUI Android iOS Mac Catalyst MacCatalyst Windows UI 3 toolkit</PackageTags>		    
=======
        <TargetFrameworks>net6.0;$(NetAndroidTargetFramework);$(NetiOSTargetFramework);$(NetCatalystTargetFramework)</TargetFrameworks>
>>>>>>> 77f16900
        <TargetFrameworks Condition="$([MSBuild]::IsOSPlatform('windows'))">$(TargetFrameworks);$(NetWindowsTargetFramework)</TargetFrameworks>
        <UseMaui>true</UseMaui>
        <SingleProject>true</SingleProject>
        <ImplicitUsings>enable</ImplicitUsings>
        <SupportedOSPlatformVersion Condition="$([MSBuild]::GetTargetPlatformIdentifier('$(TargetFramework)')) == 'ios'">14.0</SupportedOSPlatformVersion>
        <SupportedOSPlatformVersion Condition="$([MSBuild]::GetTargetPlatformIdentifier('$(TargetFramework)')) == 'maccatalyst'">14.0</SupportedOSPlatformVersion>
        <SupportedOSPlatformVersion Condition="$([MSBuild]::GetTargetPlatformIdentifier('$(TargetFramework)')) == 'android'">26.0</SupportedOSPlatformVersion>
        <SupportedOSPlatformVersion Condition="$([MSBuild]::GetTargetPlatformIdentifier('$(TargetFramework)')) == 'windows'">10.0.19041.0</SupportedOSPlatformVersion>
        <TargetPlatformMinVersion Condition="$([MSBuild]::GetTargetPlatformIdentifier('$(TargetFramework)')) == 'windows'">10.0.19041.0</TargetPlatformMinVersion>
        <DefineConstants>$(DefineConstants);MAUI</DefineConstants>
        <LangVersion>10</LangVersion>
    </PropertyGroup>

    <ItemGroup>
      <EmbeddedResource Include="..\Toolkit\LocalizedStrings\Resources.resx" Link="LocalizedStrings\Resources.resx" />
      <EmbeddedResource Include="Assets\BasemapDark.png" />
      <EmbeddedResource Include="Assets\BasemapLight.png" />
      <MauiFont Include="Resources\Fonts\calcite-ui-icons-24.ttf" />
      <EmbeddedResource Include="Assets\caret-down-small.png" />
      <EmbeddedResource Include="Assets\caret-down.png" />
      <EmbeddedResource Include="Assets\pin-tear-small.png" />
      <EmbeddedResource Include="Assets\pin-tear.png" />
      <EmbeddedResource Include="Assets\search-small.png" />
      <EmbeddedResource Include="Assets\search.png" />
      <EmbeddedResource Include="Assets\x-small.png" />
      <EmbeddedResource Include="Assets\x.png" />
    </ItemGroup>

    <ItemGroup>
       <Using Include="Esri.ArcGISRuntime.Maui" />
       <Using Remove="Microsoft.Maui.ApplicationModel" />
    </ItemGroup>

    <ItemGroup>
       <PackageReference Include="Esri.ArcGISRuntime.Maui" Version="$(ArcGISRuntimePackageVersion)-preview4" Condition="'$(ArcGISRuntimePackageVersion)'=='100.15.0'" />
       <PackageReference Include="Esri.ArcGISRuntime.Maui" Version="$(ArcGISRuntimePackageVersion)" Condition="'$(ArcGISRuntimePackageVersion)'!='100.15.0'" />
    </ItemGroup>

    <ItemGroup>
      <ProjectReference Include="..\Toolkit.WinUI\Esri.ArcGISRuntime.Toolkit.WinUI.csproj" Condition="$([MSBuild]::GetTargetPlatformIdentifier('$(TargetFramework)')) == 'windows'" />
    </ItemGroup>

    <Import Project="..\..\CommonProperties.targets" />
    <Import Project="..\Toolkit\Esri.ArcGISRuntime.Toolkit.Shared.projitems" Label="Shared" />

</Project><|MERGE_RESOLUTION|>--- conflicted
+++ resolved
@@ -1,13 +1,9 @@
 ﻿<Project Sdk="Microsoft.NET.Sdk">
 
     <PropertyGroup>
-<<<<<<< HEAD
-        <TargetFrameworks>net6.0;$(NetAndroidTargetFramework);$(NetiOSTargetFramework)</TargetFrameworks>
-		<Description>ArcGIS Runtime controls and utilities for .NET MAUI apps including .NET for Android, .NET for iOS, .NET for macOS, or Windows UI 3 (WinUI 3)</Description>
-		<PackageTags>ArcGIS Cartography Geo Geographic Geography Geolocation Geospatial GIS Latitude Location Longitude Map Mapping Maps Places Spatial 3D WinUI Android iOS Mac Catalyst MacCatalyst Windows UI 3 toolkit</PackageTags>		    
-=======
         <TargetFrameworks>net6.0;$(NetAndroidTargetFramework);$(NetiOSTargetFramework);$(NetCatalystTargetFramework)</TargetFrameworks>
->>>>>>> 77f16900
+		    <Description>ArcGIS Runtime controls and utilities for .NET MAUI apps including .NET for Android, .NET for iOS, .NET for macOS, or Windows UI 3 (WinUI 3)</Description>
+		    <PackageTags>ArcGIS Cartography Geo Geographic Geography Geolocation Geospatial GIS Latitude Location Longitude Map Mapping Maps Places Spatial 3D WinUI Android iOS Mac Catalyst MacCatalyst Windows UI 3 toolkit</PackageTags>
         <TargetFrameworks Condition="$([MSBuild]::IsOSPlatform('windows'))">$(TargetFrameworks);$(NetWindowsTargetFramework)</TargetFrameworks>
         <UseMaui>true</UseMaui>
         <SingleProject>true</SingleProject>
