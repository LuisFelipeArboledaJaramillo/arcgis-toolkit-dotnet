--- conflicted
+++ resolved
@@ -123,12 +123,12 @@
         {
             var templates = new List<TemplateItem>();
             FeatureServiceLayerInfo serviceInfo = null;
-            var ft = flayer.FeatureTable;
-            if (ft != null && !ft.IsReadOnly && flayer.Status == LayerStatus.Initialized)
+            var gdbFeatureTable = flayer.FeatureTable as ArcGISFeatureTable;
+            if (gdbFeatureTable != null && !gdbFeatureTable.IsReadOnly && flayer.Status == LayerStatus.Initialized)
             {
                 try
                 {
-                    serviceInfo = ft.ServiceInfo;
+                    serviceInfo = gdbFeatureTable.ServiceInfo;
                 }
                 catch{}
             }
@@ -462,24 +462,11 @@
                 if (symbol != null)
                 {
                     // force the geometry type since GeometryType.Unknown doesn't work well with advanced symbology.
-<<<<<<< HEAD
-                    Geometry.GeometryType geometryType = Geometry.GeometryType.Unknown;
-                    if (Layer != null && Layer.FeatureTable != null && Layer.FeatureTable.ServiceInfo != null)
-                        geometryType = Layer.FeatureTable.ServiceInfo.GeometryType;
-
-                    try
-                    {
-                        Swatch = await symbol.CreateSwatchAsync(32, 32, 96, Colors.Transparent, geometryType);
-                        OnPropertyChanged("Swatch");
-                    }
-                    catch { }
-=======
                     var geometryType = GeometryType.Unknown;
                     var gdbFeatureTable = Layer == null ? null : Layer.FeatureTable as GeodatabaseFeatureTable;
                     if (gdbFeatureTable != null && gdbFeatureTable.ServiceInfo != null)
                         geometryType = gdbFeatureTable.ServiceInfo.GeometryType;
                     GeometryType = geometryType;
->>>>>>> 0704c772
                 }
                 Symbol = symbol;
                 OnPropertyChanged("GeometryType");
