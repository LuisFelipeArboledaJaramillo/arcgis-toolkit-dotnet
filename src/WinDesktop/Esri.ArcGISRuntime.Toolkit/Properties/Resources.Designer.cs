﻿//------------------------------------------------------------------------------
// <auto-generated>
//     This code was generated by a tool.
//     Runtime Version:4.0.30319.34003
//
//     Changes to this file may cause incorrect behavior and will be lost if
//     the code is regenerated.
// </auto-generated>
//------------------------------------------------------------------------------

namespace Esri.ArcGISRuntime.Toolkit.Properties {
    using System;
    
    
    /// <summary>
    ///   A strongly-typed resource class, for looking up localized strings, etc.
    /// </summary>
    // This class was auto-generated by the StronglyTypedResourceBuilder
    // class via a tool like ResGen or Visual Studio.
    // To add or remove a member, edit your .ResX file then rerun ResGen
    // with the /str option, or rebuild your VS project.
    [global::System.CodeDom.Compiler.GeneratedCodeAttribute("System.Resources.Tools.StronglyTypedResourceBuilder", "4.0.0.0")]
    [global::System.Diagnostics.DebuggerNonUserCodeAttribute()]
    [global::System.Runtime.CompilerServices.CompilerGeneratedAttribute()]
    public class Resources {
        
        private static global::System.Resources.ResourceManager resourceMan;
        
        private static global::System.Globalization.CultureInfo resourceCulture;
        
        [global::System.Diagnostics.CodeAnalysis.SuppressMessageAttribute("Microsoft.Performance", "CA1811:AvoidUncalledPrivateCode")]
        internal Resources() {
        }
        
        /// <summary>
        ///   Returns the cached ResourceManager instance used by this class.
        /// </summary>
        [global::System.ComponentModel.EditorBrowsableAttribute(global::System.ComponentModel.EditorBrowsableState.Advanced)]
        public static global::System.Resources.ResourceManager ResourceManager {
            get {
                if (object.ReferenceEquals(resourceMan, null)) {
                    global::System.Resources.ResourceManager temp = new global::System.Resources.ResourceManager("Esri.ArcGISRuntime.Toolkit.Properties.Resources", typeof(Resources).Assembly);
                    resourceMan = temp;
                }
                return resourceMan;
            }
        }
        
        /// <summary>
        ///   Overrides the current thread's CurrentUICulture property for all
        ///   resource lookups using this strongly typed resource class.
        /// </summary>
        [global::System.ComponentModel.EditorBrowsableAttribute(global::System.ComponentModel.EditorBrowsableState.Advanced)]
        public static global::System.Globalization.CultureInfo Culture {
            get {
                return resourceCulture;
            }
            set {
                resourceCulture = value;
            }
        }
        
        /// <summary>
        ///   Looks up a localized string similar to Apply.
        /// </summary>
        public static string FeatureDataForm_ApplyButtonText {
            get {
                return ResourceManager.GetString("FeatureDataForm_ApplyButtonText", resourceCulture);
            }
        }
        
        /// <summary>
<<<<<<< HEAD
        ///   Looks up a localized string similar to Cancel.
        /// </summary>
        public static string FeatureDataForm_CancelButtonText {
            get {
                return ResourceManager.GetString("FeatureDataForm_CancelButtonText", resourceCulture);
=======
        ///   Looks up a localized string similar to Reset.
        /// </summary>
        public static string FeatureDataForm_ResetButtonText {
            get {
                return ResourceManager.GetString("FeatureDataForm_ResetButtonText", resourceCulture);
>>>>>>> a24f0182
            }
        }
    }
}<|MERGE_RESOLUTION|>--- conflicted
+++ resolved
@@ -70,19 +70,11 @@
         }
         
         /// <summary>
-<<<<<<< HEAD
-        ///   Looks up a localized string similar to Cancel.
-        /// </summary>
-        public static string FeatureDataForm_CancelButtonText {
-            get {
-                return ResourceManager.GetString("FeatureDataForm_CancelButtonText", resourceCulture);
-=======
         ///   Looks up a localized string similar to Reset.
         /// </summary>
         public static string FeatureDataForm_ResetButtonText {
             get {
                 return ResourceManager.GetString("FeatureDataForm_ResetButtonText", resourceCulture);
->>>>>>> a24f0182
             }
         }
     }
