--- conflicted
+++ resolved
@@ -73,11 +73,8 @@
     <DocumentationFile>..\..\..\output\WinPhone\x86\Release\Esri.ArcGISRuntime.Toolkit.WindowsPhone.xml</DocumentationFile>
   </PropertyGroup>
   <ItemGroup>
-<<<<<<< HEAD
     <Compile Include="Control\SignInDialog\SignInDialog.cs" />
-=======
     <Compile Include="Security\OAuthAuthorizeHandler.cs" />
->>>>>>> fc7c3402
     <Compile Include="Properties\AssemblyInfo.cs" />
     <Compile Include="Security\CredentialManager.cs" />
     <Compile Include="Security\PhoneChallengeHandler.cs" />
