# arcgis-toolkit-dotnet

This project contains source code for controls and utilities you can use with the [ArcGIS Runtime SDK for .NET](http://links.esri.com/dotnetsdk).   Build from source code available in this repo (see instructions below) or install the latest stable release from NuGet: [https://www.nuget.org/packages/Esri.ArcGISRuntime.Toolkit](https://www.nuget.org/packages/Esri.ArcGISRuntime.Toolkit)   

## Features

- Compass - Shows a compass direction when the map is rotated. Auto-hides when the map points north up.
- Legend - Displays a legend for a single layer in your map (and optionally for its sub layers).
- ScaleLine - Displays current scale reference.
- ChallengeHandler - (WPF only) Displays a UI dialog to enter or select credentials to use when accessing secure ArcGIS resources, as well as helper classes for storing credentials in Windows' credentials cache. 
- SymbolDisplay - Renders a symbol in a control.
- TableOfContents (WPF)- Creates a tree-view of the entire map document. Optionally displays legend information for the layers as well. 

See the [wiki](https://github.com/Esri/arcgis-toolkit-dotnet/wiki) for more details.

## Instructions 

1. Fork and then clone the repo or download the .zip file.
2. The Toolkit requires the ArcGIS Runtime SDK for .NET.  Confirm that your system meets the requirements for using the ArcGIS Runtime SDK for .NET with [WPF](http://developers.arcgis.com/net/desktop/guide/system-requirements.htm), and/or [Windows Universal](https://developers.arcgis.com/net/latest/uwp/guide/system-requirements.htm).  
 * Note that [ArcGIS Runtime SDK for .NET](http://esriurl.com/dotnetsdk) is referenced by using a Nuget package. It is automatically downloaded when the solution is built for the first time.
3. To include Toolkit source in your projects:
 *  In Visual Studio, add the ArcGIS Runtime Toolkit project to your solution. 
    - WPF (src\Esri.ArcGISRuntime.Toolkit\WPF\Esri.ArcGISRuntime.Toolkit.WPF.csproj)
    - Windows Universal	(\src\Esri.ArcGISRuntime.Toolkit\UWP\Esri.ArcGISRuntime.Toolkit.UWP.csproj)
 *  For other projects in the solution, add a reference to the ArcGIS Runtime Toolkit project.

## Requirements

* Supported system configurations for: 
  * [Windows Desktop](https://developers.arcgis.com/net/latest/wpf/guide/system-requirements.htm)
  * [Windows Universal](https://developers.arcgis.com/net/latest/uwp/guide/system-requirements.htm)
  * [Xamarin Android](https://developers.arcgis.com/net/latest/android/guide/system-requirements.htm)
  * [Xamarin iOS](https://developers.arcgis.com/net/latest/ios/guide/system-requirements.htm)
  * [Xamarin.Forms](https://developers.arcgis.com/net/latest/forms/guide/system-requirements.htm)

#### Optional: Build to distribute the Toolkit
Building the Toolkit:

1.  Open the solution (Esri.ArcGISRuntime.Toolkit.sln) in Visual Studio 2015 Update 3 or newer and build the 2 Toolkit projects projects.
2. Nuget packages are generated for you to directly reference in the output folders.

#####Referencing the project in an app:
 
 1.  Create a local nuget-repository and place the generated nuget packages in this folder. Then add the nuget package using the standard Nuget reference manager in Visual Studio.

## Resources

* [ArcGIS Runtime SDK for .NET](http://esriurl/dotnetsdk)

## Issues

Find a bug or want to request a new feature?  Please let us know by submitting an issue.

## Contributing

Anyone and everyone is welcome to [contribute](CONTRIBUTING.md).

## Licensing
Copyright © 2014-2016 Esri.

Licensed under the Apache License, Version 2.0 (the "License");
you may not use this file except in compliance with the License.
You may obtain a copy of the License at

   http://www.apache.org/licenses/LICENSE-2.0

Unless required by applicable law or agreed to in writing, software
distributed under the License is distributed on an "AS IS" BASIS,
WITHOUT WARRANTIES OR CONDITIONS OF ANY KIND, either express or implied.
See the License for the specific language governing permissions and
limitations under the License.

<<<<<<< HEAD
A copy of the license is available in the repository's [license.txt](/license.txt) file.

[](Esri Tags: ArcGIS Runtime SDK .NET WinRT WinStore WPF UWP UAP XAMARIN ANDROID iOS WinPhone C# C-Sharp DotNet XAML)
[](Esri Language: DotNet)

=======
A copy of the license is available in the repository's [license.txt]( https://raw.github.com/Esri/arcgis-toolkit-dotnet/master/license.txt) file.
>>>>>>> 2ad6c861
<|MERGE_RESOLUTION|>--- conflicted
+++ resolved
@@ -70,12 +70,4 @@
 See the License for the specific language governing permissions and
 limitations under the License.
 
-<<<<<<< HEAD
-A copy of the license is available in the repository's [license.txt](/license.txt) file.
-
-[](Esri Tags: ArcGIS Runtime SDK .NET WinRT WinStore WPF UWP UAP XAMARIN ANDROID iOS WinPhone C# C-Sharp DotNet XAML)
-[](Esri Language: DotNet)
-
-=======
-A copy of the license is available in the repository's [license.txt]( https://raw.github.com/Esri/arcgis-toolkit-dotnet/master/license.txt) file.
->>>>>>> 2ad6c861
+A copy of the license is available in the repository's [license.txt](/license.txt) file.